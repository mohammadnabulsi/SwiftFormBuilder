# SwiftFormBuilder

A powerful, declarative form building library for SwiftUI that provides a clean DSL for creating complex forms with validation, state management, and flexible layouts.

## Features

- 🎯 **Declarative DSL** - SwiftUI-like syntax for building forms
- 🔧 **Type-Safe** - Strongly typed field values and validation results  
- ✅ **Comprehensive Validation** - Built-in validation rules with custom rule support
- 🎨 **Flexible Layouts** - Rows, columns, sections, and cards for organizing content
- 📱 **State Management** - Centralized form state with reactive updates
- 🎮 **Field Types** - Text, date, toggle, picker, stepper, and more
- 🔄 **Conditional Logic** - Dynamic form content based on field values
- 🎭 **Theming** - Customizable styling and layout options
- 📋 **Form Submission** - Built-in submission handling with validation

## Quick Start

### Installation

Add SwiftFormBuilder to your Swift Package Manager dependencies:

```swift
dependencies: [
<<<<<<< HEAD
    .package(url: "https://github.com/SwiftFormBuilder/SwiftFormBuilder.git", from: "1.0.0")
=======
    .package(url: "https://github.com/mohammadnabulsi/FormBuilder.git", from: "1.0.0")
>>>>>>> 40ed8438
]
```

### Basic Usage

```swift
import SwiftUI
import FormBuilder

struct RegistrationForm: FormDefinition {
    var title: String { "Create Account" }
    var submitButtonTitle: String { "Register" }
    
    var body: some FormContent {
        FormComponents {
            Section("Personal Information") {
                TextField("firstName")
                    .label("First Name")
                    .required()
                
                TextField("lastName")
                    .label("Last Name")
                    .required()
                
                TextField("email")
                    .label("Email Address")
                    .required()
                    .email()
            }
            
            Section("Preferences") {
                ToggleField("newsletter")
                    .label("Subscribe to newsletter")
                
                PickerField("country")
                    .label("Country")
                    .options(["US", "Canada", "UK"])
                    .required()
            }
        }
    }
}

struct ContentView: View {
    var body: some View {
        FormView(definition: RegistrationForm())
            .onSubmit { values in
                print("Form submitted: \(values)")
            }
    }
}
```

## Architecture

SwiftFormBuilder is built around several key concepts:

### Form Components

All form elements conform to the `FormComponent` protocol, providing a unique identifier and enabling type-safe composition.

### Field Types

- **TextField** - Single and multi-line text input
- **DatePicker** - Date and time selection
- **ToggleField** - Boolean switches
- **PickerField** - Single and multi-selection
- **StepperField** - Numeric input with steppers

### Layout Components

- **Section** - Groups related fields with optional titles
- **Row** - Horizontal arrangement of components
- **Column** - Vertical arrangement of components
- **Card** - Visually elevated grouping with styling
- **Spacer** - Controlled spacing between elements
- **Divider** - Visual separation lines

### State Management

SwiftFormBuilder uses a centralized state management system:

- **FormStateManager** - Manages all field values and validation results
- **FieldState** - Observable state for individual fields
- **FieldValue** - Type-safe value enumeration

### Validation System

Built-in validation rules with extensibility:

- **RequiredValidationRule** - Ensures fields are not empty
- **EmailValidationRule** - Validates email format
- **MinLengthValidationRule** - Minimum character count
- **Custom Rules** - Implement `ValidationRule` protocol

## Advanced Usage

### Complex Layouts

```swift
var body: some FormContent {
    FormComponents {
        Text("Employee Registration", font: .title)
        
        Spacer(20)
        
        Card(title: "Basic Information") {
            Row {
                TextField("firstName").label("First Name").required()
                TextField("lastName").label("Last Name").required()
            }
            
            TextField("email").label("Email").required().email()
            
            Column {
                TextField("address").label("Street Address")
                Row {
                    TextField("city").label("City")
                    TextField("zipCode").label("ZIP Code")
                }
            }
        }
        
        Divider()
        
        Section("Employment Details") {
            PickerField("department")
                .label("Department")
                .options(departments.map { $0.name })
                .required()
            
            DatePicker("startDate")
                .label("Start Date")
                .required()
        }
    }
}
```

### Conditional Fields

```swift
var body: some FormContent {
    FormComponents {
        PickerField("userType")
            .label("User Type")
            .options(["Regular", "Admin"])
            .required()
        
        ConditionalComponent(
            condition: { values in
                values["userType"]?.stringValue == "Admin"
            }
        ) {
            TextField("adminCode")
                .label("Admin Access Code")
                .required()
                .minLength(8)
        }
    }
}
```

### Custom Validation

```swift
struct CustomPasswordRule: ValidationRule {
    func validate(_ value: FieldValue) -> ValidationResult {
        guard case .text(let password) = value else {
            return .invalid("Password is required")
        }
        
        let hasUppercase = password.range(of: "[A-Z]", options: .regularExpression) != nil
        let hasNumber = password.range(of: "[0-9]", options: .regularExpression) != nil
        
        if hasUppercase && hasNumber {
            return .valid
        } else {
            return .invalid("Password must contain uppercase letter and number")
        }
    }
}

// Usage
TextField("password")
    .label("Password")
    .required()
    .validationRules([CustomPasswordRule()])
```

### Form Submission

```swift
FormView(definition: myForm)
    .onSubmit { values in
        // Handle successful submission
        submitToAPI(values)
    }
    .onValueChanged { values in
        // Handle real-time value changes
        autoSave(values)
    }
    .onValidationChanged { isValid in
        // Handle validation state changes
        updateSubmitButton(enabled: isValid)
    }
```

### Custom Layouts

```swift
let customLayout = FormLayout(
    contentPadding: EdgeInsets(top: 20, leading: 16, bottom: 20, trailing: 16),
    backgroundColor: .systemGray6,
    titleDisplayMode: .inline,
    showSubmitButton: true
)

FormView(definition: myForm, layout: customLayout)
```

### Dynamic Forms

```swift
struct DynamicForm: FormDefinition {
    let employees: [Employee]
    
    var body: some FormContent {
        FormComponents {
            Text("Salary Review", font: .title)
            
            List(items: employees) { employee in
                TextField("salary_\(employee.id)")
                    .label("\(employee.name)'s Salary")
                    .required()
            }
        }
    }
}
```

## Field Configuration

### Text Fields

```swift
TextField("email")
    .label("Email Address")
    .placeholder("user@example.com")
    .required()
    .email()
    .minLength(5)
```

### Date Pickers

```swift
DatePicker("birthdate")
    .label("Date of Birth")
    .required()
    .maxDate(Date())
    .minDate(Calendar.current.date(byAdding: .year, value: -100, to: Date()))
```

### Toggle Fields

```swift
ToggleField("notifications")
    .label("Enable Notifications")
    .defaultValue(true)
```

### Picker Fields

```swift
PickerField("country")
    .label("Country")
    .options(countries)
    .multiple() // For multi-selection
    .required()
```

## Validation Rules

### Built-in Rules

- `required()` - Field must have a value
- `email()` - Valid email format
- `minLength(Int)` - Minimum character count
- `maxLength(Int)` - Maximum character count
- `pattern(String)` - Regular expression matching

### Custom Validation

```swift
struct URLValidationRule: ValidationRule {
    func validate(_ value: FieldValue) -> ValidationResult {
        guard case .text(let urlString) = value,
              URL(string: urlString) != nil else {
            return .invalid("Please enter a valid URL")
        }
        return .valid
    }
}
```

## Styling and Theming

### Form Layouts

```swift
// Default layout
FormView(definition: myForm, layout: .default)

// Compact layout
FormView(definition: myForm, layout: .compact)

// Custom layout
let customLayout = FormLayout(
    contentPadding: EdgeInsets(top: 16, leading: 20, bottom: 16, trailing: 20),
    backgroundColor: Color(.systemBackground),
    titleDisplayMode: .large,
    showSubmitButton: true
)
FormView(definition: myForm, layout: customLayout)
```

### Field Styling

```swift
TextField("name")
    .fieldStyle(.outlined)
    .accentColor(.blue)
```

### Card Styling

```swift
Card(
    title: "Payment Info",
    style: FormCard.CardStyle(
        backgroundColor: .white,
        cornerRadius: 12,
        shadowRadius: 4
    )
) {
    // Card content
}
```

## Best Practices

### Form Organization

1. **Group related fields** using sections and cards
2. **Use descriptive labels** and placeholders
3. **Apply consistent spacing** with spacers and dividers
4. **Implement proper validation** for user feedback

### Performance

1. **Use lazy loading** for large dynamic forms
2. **Minimize state updates** by using appropriate validation timing
3. **Optimize re-renders** by breaking large forms into smaller components

### User Experience

1. **Provide immediate feedback** with real-time validation
2. **Use conditional logic** to show relevant fields only
3. **Implement proper error handling** with clear messages
4. **Support accessibility** with proper labels and hints

## API Reference

### Core Protocols

- `FormDefinition` - Main protocol for defining forms
- `FormComponent` - Base protocol for all form elements
- `FormField` - Protocol for interactive input fields
- `FormContent` - Protocol for component containers

### State Management

- `FormStateManager` - Centralized state management
- `FieldState` - Observable state for individual fields
- `FieldValue` - Type-safe value enumeration

### Validation

- `ValidationRule` - Protocol for validation logic
- `ValidationResult` - Validation outcome representation
- `ValidationError` - Error information container

## Contributing

We welcome contributions! Please see our [Contributing Guide](CONTRIBUTING.md) for details on:

- Code style and conventions
- Submitting bug reports
- Proposing new features
- Creating pull requests

## License

SwiftFormBuilder is available under the MIT License. See [LICENSE](LICENSE) for details.

---

Built with ❤️ for the SwiftUI community.<|MERGE_RESOLUTION|>--- conflicted
+++ resolved
@@ -22,11 +22,7 @@
 
 ```swift
 dependencies: [
-<<<<<<< HEAD
-    .package(url: "https://github.com/SwiftFormBuilder/SwiftFormBuilder.git", from: "1.0.0")
-=======
-    .package(url: "https://github.com/mohammadnabulsi/FormBuilder.git", from: "1.0.0")
->>>>>>> 40ed8438
+    .package(url: "https://github.com/mohammadnabulsi/SwiftFormBuilder.git", from: "1.0.0")
 ]
 ```
 
